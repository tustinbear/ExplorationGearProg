/* all thing assumed 35 px x 40px*/
.skill {
    /* background-color: blueviolet; */
    border: 2px solid;
    width: 40px;
    height: 40px;
    display: flex;
    justify-content: center;
    flex-direction: column;
    align-items: center;
    /* background-color: bisque; */
}

.skill>img {
    width: 20px;
    height: 20px;
    object-fit: scale-down
}

.skill>span {
    font-size: 0.8rem;
}

.multiple {
    display: grid;
    grid-template-rows: 40px 40px;
    grid-auto-columns: 40px;
    grid-auto-flow: column dense;
    grid-gap: 5px;
    margin: 2px;
    /* background-color: cadetblue; */
}

.multiple>img {
    border: 2px solid;
    width: 40px;
    height: 40px;
    object-fit: scale-down;
    /* background-color: aqua; */
}

.multiple>skill {
    border: 2px solid;
    width: 40px;
    height: 40px;
    object-fit: scale-down
}


.multiple>img:only-child {
    align-items: center;
    background-color: rgb(160, 95, 95);
}

.green-background {
    background-color: rgb(0, 200, 0);
}

.multiple>span {
    display: flex;
    justify-content: center;
    align-items: center;
    width: 40px;
    height: 40px;
    border: 2px solid;
}

<<<<<<< HEAD
.flex-container {
    display: flex;
    flex-direction: flex-container;
    flex-wrap: wrap;
    justify-content: center;
    align-items: center;
    /* column-gap: 10px; */
    /* background-color: blue; */
}

.flex-container>img {
    margin: 20px;
=======
.flex-container>img {
    margin: 10px;
>>>>>>> 8e7c9c59
    border: 2px solid;
    width: 40px;
    height: 40px;
    object-fit: scale-down;
    /* background-color: aquamarine; */
<<<<<<< HEAD
=======
}

.green-background {
    background-color: rgb(0, 200, 0);
}

.flex-container {
    margin: auto;
    display: flex;
    flex-flow: row wrap;
    max-width: 1000px;
    column-gap: 10px;
    align-items: center;
    justify-content: center;
    /* background-color: blue; */
>>>>>>> 8e7c9c59
}

.arrow {
    display: flex;
    justify-content: center;
    align-items: center;
    width: 40px;
    height: 40px;
    /* background-color: yellow; */
    font-size: 30px;
}<|MERGE_RESOLUTION|>--- conflicted
+++ resolved
@@ -65,38 +65,13 @@
     border: 2px solid;
 }
 
-<<<<<<< HEAD
-.flex-container {
-    display: flex;
-    flex-direction: flex-container;
-    flex-wrap: wrap;
-    justify-content: center;
-    align-items: center;
-    /* column-gap: 10px; */
-    /* background-color: blue; */
-}
-
-.flex-container>img {
-    margin: 20px;
-=======
-.flex-container>img {
-    margin: 10px;
->>>>>>> 8e7c9c59
-    border: 2px solid;
-    width: 40px;
-    height: 40px;
-    object-fit: scale-down;
-    /* background-color: aquamarine; */
-<<<<<<< HEAD
-=======
-}
 
 .green-background {
     background-color: rgb(0, 200, 0);
 }
 
 .flex-container {
-    margin: auto;
+    /* margin: auto; */
     display: flex;
     flex-flow: row wrap;
     max-width: 1000px;
@@ -104,7 +79,15 @@
     align-items: center;
     justify-content: center;
     /* background-color: blue; */
->>>>>>> 8e7c9c59
+}
+
+.flex-container>img {
+    margin: 20px;
+    border: 2px solid;
+    width: 40px;
+    height: 40px;
+    object-fit: scale-down;
+    /* background-color: aquamarine; */
 }
 
 .arrow {
