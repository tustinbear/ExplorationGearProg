<!-- 
Some documentation
 <div class="flex-container"> defines the flex-container-like element,
<div class="multiple"> defines the groups of items, and must contain >2 img
<div class="arrow">→</div> makes an arrow between items in flex-container

the rest is standard HTML afaik.

-->
<!DOCTYPE html>
<html lang="en">

<head>
    <meta charset="=UTF-8">
    <meta name="viewport" content="width=device-width, initial-scale=1.0">
    <title>Speculative Gear Progression</title>
    <link rel="stylesheet" href="styles.css">
</head>

<body>
    <h1>Ladlor's Speculative Ironman Gear Progression</h1>
    <p>Credit to parasailer, drøgøn</p>
    <h2>Core gear progression</h2>
    <div class="flex-container">
        <div class="multiple">
            <img src="images/Amulet_of_strength.webp" alt="amulet of strength">
            <img src="images/Climbing_boots.webp" alt="climbing boots">
            <img src="images/Rune_pouch.webp" alt="rune pouch">
            <img src="images/Infinity_boots.webp" alt="infinity boots">
        </div>
        <div class="arrow">→</div>
        <div class="multiple">
            <img src="images/Iban's_staff_(u).webp" alt="upgraded iban's staff">
            <img src="images/Protect_from_Melee.webp" alt="climbing boots">
            <img src="images/Ancient_staff.webp" alt="ancient staff">
            <img src="images/Eagle_Eye.webp" alt="eagle eye">
        </div>
        <div class="arrow">→</div>
        <div class="multiple">
            <img src="images/Fighter_torso.webp" alt="fighter torso">
            <img src="images/Granite_body.webp" alt="granite body">
        </div>
        <div class="arrow">→</div>
        <div class="multiple">
            <img src="images/Dragon_scimitar.webp" alt="dragon scimitar">
            <img src="images/Berserker_ring_(i).webp" alt="imbued berserker ring">
            <img src="images/Herb_sack.webp" alt="herb sack">
        </div>
        <div class="arrow">→</div>
        <div class="multiple">
            <img src="images/Dragon_defender.webp" alt="Dragon defender">
            <img src="images/Barrows_gloves.webp" alt="barrows gloves">
        </div>
        <div class="arrow">→</div>
        <div class="multiple">
            <img src="images/Helm_of_neitiznot.webp" alt="helm of neitiznot">
            <img src="images/Book_of_the_dead.webp" alt="book of the dead">
            <img src="images/Ava's_accumulator.webp" alt="ava's accumulator">
            <img src="images/Plank_sack.webp" alt="plank sack">
            <img src="images/Open_gem_bag.webp" alt="gem bag">

        </div>
        <div class="arrow">→</div>
        <div class="multiple">
            <img src="images/Dark_altar_(Construction)_icon.webp" alt="dark altar">
            <img src="images/Spirit_tree_(Construction)_icon.webp" alt="spirit tree">
            <img src="images/Rejuvenation_pool_icon.webp" alt=" rejuvenation pool">
            <img src="images/Basic_jewellery_box_icon.webp" alt="basic jewellery box">
        </div>
        <div class="arrow">→</div>
        <div class="multiple">
            <img src="images/Black_mask.webp" alt="black mask">
            <img src="images/Imbued_zamorak_cape.webp" alt="imbued zamorak cape">
            <img src="images/Bonecrusher.webp" alt="bonecrusher">
            <img src="images/Ash_sanctifier.webp" alt="ash sanctifier">
            <img src="images/Bigger_and_Badder.webp" alt="bigger and badder">

        </div>
        <div class="arrow">→</div>
        <div class="multiple">
            <img src="images/Piety.webp" alt="piety">
            <img src="images/Broad_arrowheads_5.webp" alt="broad arrowheads">
            <div class="skill">
                <img src="images/Slayer_icon.webp" alt="idk">
                <span>69</span>
            </div>
        </div>
        <div class="arrow">→</div>
        <div class="multiple">
            <img src="images/Mixed_hide_cape.webp" alt="mixed hide cape">
            <img src="images/Mixed_hide_boots.webp" alt="mixed hide boots">
            <div class="skill">
                <img src="images/Ranged_icon.webp" alt="ranged icon">
                <span>62</span>
            </div>
            <img src="images/Chinchompa.webp" alt="chinchompa">
        </div>
        <div class="arrow">→</div>
        <img src="images/Ghommal's_hilt_2.webp" alt="ghommal's hilt 2">
        <div class="arrow">→</div>
        <div class="multiple">
            <img src="images/Void_ranger_helm.webp" alt="void knight ranger helm">
            <img src="images/Void_knight_gloves.webp" alt="void knight gloves">
            <img src="images/Elite_void_top.webp" alt="elite void top">
            <img src="images/Elite_void_robe.webp" alt="elite void robe">
            <img src="images/Crystal_halberd.webp" alt="crystal halberd">
        </div>
        <div class="arrow">→</div>
        <div class="multiple">
            <div class="skill">
                <img src="images/Ranged_icon.webp" alt="ranged icon">
                <span>92</span>
            </div>
            <img src="images/Red_chinchompa.webp" alt="red chinchompa">
            <img src="images/Ice_Barrage.webp" alt="ice barrage">
            <img src="images/Ring_of_endurance.webp" alt="ring of endurance">
        </div>
<<<<<<< HEAD
=======
        <div class="arrow">→</div>
>>>>>>> 8e7c9c59
        <div class="multiple">
            <img src="images/Crystal_helm_(Amlodd).webp" alt="crystal helm">
            <img src="images/Bow_of_faerdhinen_(c)_(Amlodd).webp" alt="bow of faerdhinen">
            <img src="images/Crystal_body_(Amlodd).webp" alt="crystal body">
            <img src="images/Crystal_legs_(Amlodd).webp" alt="">
        </div>
        <div class="arrow">←</div>
        <div class="multiple">
            <img src="images/Explorer's_ring_4.webp" alt="explorer's ring 4">
            <img src="images/Varrock_armour_4.webp" alt="varrock armor 4">
            <img src="images/Fire_cape.webp" alt="fire cape">
            <img src="images/Karamja_gloves_3.webp" alt="karamja gloves 3">
            <img src="images/Amulet_of_glory(6).webp" alt="amulet of glory">
        </div>
        <div class="arrow">←</div>
        <div class="multiple">
            <img src="images/Karamja_gloves_4.webp" alt="karamja gloves 4">
            <img src="images/Ardougne_cloak_4.webp" alt="ardougne cloak 4">
            <img src="images/Fremennik_sea_boots_4.webp" alt="fremennik sea boots 4">
            <img src="images/Kandarin_headgear_4.webp" alt="kandarin headgear 4">
            <img src="images/Wrath_rune.webp" alt="wrath rune">
            <img src="images/Log_basket.webp" alt="log basket">
        </div>
        <div class="arrow">←</div>
        <div class="multiple">
            <img src="images/Occult_altar_icon.webp" alt="occult altar icon">
            <img src="images/Ornate_jewellery_box_icon.webp" alt="ornate jewellery box icon">
            <img src="images/Fairy_ring_(Construction)_icon.webp" alt="fairy ring">
            <img src="images/Ornate_rejuvenation_pool_icon.webp" alt="ornate rejuvenation pool">
        </div>
<<<<<<< HEAD
        <div class="arrow">←</div>
        <img src="images/Ava's_assembler.webp" alt="ava's assembler">
        <div class="arrow">←</div>
=======
        <div class="arrow">→</div>
        <div class="multiple">
            <img src="images/Ava's_assembler.webp" alt="ava's assembler">
            <img src="images/Bloodbark_helm.webp" alt="bloodbark helm">
            <img src="images/Bloodbark_body.webp" alt="bloodbark body">
            <img src="images/Bloodbark_legs.webp" alt="bloodbark legs">
        </div>
        <div class="arrow">→</div>
>>>>>>> 8e7c9c59
        <div class="multiple">
            <img src="images/Lizardmen_icon.webp" alt="lizardmen">
            <img src="images/Black_demon_icon.webp" alt="black demon">
            <img src="images/Slayer_helmet_(i).webp" alt="slayer helmet">
            <img src="images/Ancient_icon.webp" alt="ancient icon">
            <img src="images/Arclight.webp" alt="arclight">
        </div>
        <div class="arrow">←</div>
        <img src="images/Necklace_of_anguish.webp" alt="necklace of anguish">
        <div class="arrow">←</div>
        <div class="multiple">
            <img src="images/Bandos_chestplate.webp" alt="bandos chestplate">
            <img src="images/Bandos_tassets.webp" alt="bandos tassets">
            <img src="images/Bandos_godsword.webp" alt="bandos godsword">
        </div>
        <div class="arrow">←</div>
        <div class="multiple">
            <img src="images/Amulet_of_torture.webp" alt="amulet of torture">
            <img src="images/Tormented_bracelet.webp" alt="tormented bracelet">
            <img src="images/Zamorakian_hasta.webp" alt="zamorakian hasta">
            <img src="images/Warped_sceptre_(uncharged).webp" alt="warped sceptre">
        </div>
        <div class="arrow">←</div>
        <div class="multiple">
            <img src="images/Voidwaker.webp" alt="voidwaker">
            <img src="images/Dragon_pickaxe.webp" alt="dragon pickaxe">
        </div>
        <div class="arrow">←</div>
        <div class="multiple">
            <img src="images/Osmumten's_fang.webp" alt="osmumten's fang">
            <img src="images/Thread_of_elidinis.webp" alt="thread of elidinis">
            <img src="images/Lightbearer.webp" alt="lightbearer">
        </div>
        <div class="arrow">←</div>
        <div class="multiple">
            <img src="images/Rigour.webp" alt="rigour">
            <img src="images/Augury.png" alt="augury">
        </div>
        <div class="arrow">←</div>
        <img src="images/Ring_of_suffering_(ri).webp" alt="ring of suffering">
        <div class="arrow">←</div>
        <img src="images/Toxic_blowpipe.webp" alt="toxic blowpipe">
        <div class="arrow">←</div>
        <img src="images/Infernal_cape.webp" alt="infernal cape">
<<<<<<< HEAD
=======
        <div class="arrow">→</div>
>>>>>>> 8e7c9c59
        <img src="images/Ghommal's_hilt_4.webp" alt="ghommal's hilt 4">
        <div class="arrow">→</div>
        <div class="multiple">
            <img src="images/Abyssal_tentacle.webp" alt="abyssal tentacle">
            <img src="images/Trident_of_the_seas_(full).webp" alt="trident of the seas">
            <img src="images/Abyssal_whip.webp" alt="abyssal whip">
            <img src="images/Neitiznot_faceguard.webp" alt="neitiznot faceguard">
            <img src="images/Dragon_warhammer.webp" alt="dragon warhammer">
            <img src="images/Dragon_boots.webp" alt="dragon boots">
        </div>
        <div class="arrow">→</div>
        <div class="multiple">
            <img src="images/Desert_amulet_4.webp" alt="desert amulet 4">
            <img src="images/Rada's_blessing_4.webp" alt="rada's blessing 4">
        </div>
        <div class="arrow">→</div>
        <div class="multiple">
            <img src="images/Primordial_boots.webp" alt="primordial boots">
            <img src="images/Occult_necklace.webp" alt="occult necklace">
            <img src="images/Achievement_diary_cape_(t).webp" alt="achievement diary cape">
        </div>
        <div class="multiple">
            <img src="images/Trident_of_the_swamp.webp" alt="trident of the swamp">
            <img src="images/Dragon_hunter_lance.webp" alt="dragon hunter lance">
            <img src="images/Ferocious_gloves.webp" alt="ferocious gloves">
        </div>
        <div class="arrow">→</div>
        <img src="images/Ultor_ring.webp" alt="ultor ring">
        <div class="arrow">→</div>
        <div class="multiple">
            <img src="images/Dizana's_quiver.webp" alt="dizana's quiver">
            <img src="images/Avernic_defender.webp" alt="avernic defender">
        </div>
        <div class="arrow">→</div>
        <div class="multiple">
            <img src="images/Tumeken's_shadow.webp" alt="tumeken's shadow">
            <img src="images/Elidinis'_ward.webp" alt="elidinis' ward">
            <img src="images/Magus_ring.webp" alt="magus ring">
        </div>
        <div class="arrow">→</div>
        <div class="multiple">
            <img src="images/Twisted_bow.webp" alt="twisted bow">
            <img src="images/Dragon_claws.webp" alt="dragon claws">
            <img src="images/Ancestral_hat.webp" alt="ancestral hat">
            <img src="images/Elder_maul.webp" alt="elder maul">
            <img src="images/Ancestral_robe_top.webp" alt="ancestral robe top">
            <img src="images/Ancestral_robe_bottom.webp" alt="ancestral robe bottom">
        </div>
        <div class="arrow">→</div>
        <div class="multiple">
            <img src="images/Masori_body_(f).webp" alt="masori body f">
            <img src="images/Masori_chaps_(f).webp" alt="masori chaps f">
            <img src="images/Masori_mask_(f).webp" alt="masori mask f">
            <img src="images/Venator_ring.webp" alt="venator ring">
            <img src="images/Zaryte_vambraces.webp" alt="zaryte vambraces">
            <img src="images/Saturated_heart.webp" alt="saturated heart">
            <img src="images/Torva_platebody.webp" alt="torva platebody">
            <img src="images/Torva_platelegs.webp" alt="torva platelegs">
            <img src="images/Torva_full_helm.webp" alt="torva full helm">
            <img src="images/Scythe_of_vitur.webp" alt="scythe of vitur">
            <img src="images/Ghommal's_avernic_defender_5.webp" alt="Ghommal's avernic defender 5">
        </div>
    </div>
</body>

</html><|MERGE_RESOLUTION|>--- conflicted
+++ resolved
@@ -115,17 +115,13 @@
             <img src="images/Ice_Barrage.webp" alt="ice barrage">
             <img src="images/Ring_of_endurance.webp" alt="ring of endurance">
         </div>
-<<<<<<< HEAD
-=======
-        <div class="arrow">→</div>
->>>>>>> 8e7c9c59
         <div class="multiple">
             <img src="images/Crystal_helm_(Amlodd).webp" alt="crystal helm">
             <img src="images/Bow_of_faerdhinen_(c)_(Amlodd).webp" alt="bow of faerdhinen">
             <img src="images/Crystal_body_(Amlodd).webp" alt="crystal body">
             <img src="images/Crystal_legs_(Amlodd).webp" alt="">
         </div>
-        <div class="arrow">←</div>
+        <div class="arrow">→</div>
         <div class="multiple">
             <img src="images/Explorer's_ring_4.webp" alt="explorer's ring 4">
             <img src="images/Varrock_armour_4.webp" alt="varrock armor 4">
@@ -133,7 +129,7 @@
             <img src="images/Karamja_gloves_3.webp" alt="karamja gloves 3">
             <img src="images/Amulet_of_glory(6).webp" alt="amulet of glory">
         </div>
-        <div class="arrow">←</div>
+        <div class="arrow">→</div>
         <div class="multiple">
             <img src="images/Karamja_gloves_4.webp" alt="karamja gloves 4">
             <img src="images/Ardougne_cloak_4.webp" alt="ardougne cloak 4">
@@ -142,18 +138,13 @@
             <img src="images/Wrath_rune.webp" alt="wrath rune">
             <img src="images/Log_basket.webp" alt="log basket">
         </div>
-        <div class="arrow">←</div>
+        <div class="arrow">→</div>
         <div class="multiple">
             <img src="images/Occult_altar_icon.webp" alt="occult altar icon">
             <img src="images/Ornate_jewellery_box_icon.webp" alt="ornate jewellery box icon">
             <img src="images/Fairy_ring_(Construction)_icon.webp" alt="fairy ring">
             <img src="images/Ornate_rejuvenation_pool_icon.webp" alt="ornate rejuvenation pool">
         </div>
-<<<<<<< HEAD
-        <div class="arrow">←</div>
-        <img src="images/Ava's_assembler.webp" alt="ava's assembler">
-        <div class="arrow">←</div>
-=======
         <div class="arrow">→</div>
         <div class="multiple">
             <img src="images/Ava's_assembler.webp" alt="ava's assembler">
@@ -162,7 +153,6 @@
             <img src="images/Bloodbark_legs.webp" alt="bloodbark legs">
         </div>
         <div class="arrow">→</div>
->>>>>>> 8e7c9c59
         <div class="multiple">
             <img src="images/Lizardmen_icon.webp" alt="lizardmen">
             <img src="images/Black_demon_icon.webp" alt="black demon">
@@ -170,47 +160,43 @@
             <img src="images/Ancient_icon.webp" alt="ancient icon">
             <img src="images/Arclight.webp" alt="arclight">
         </div>
-        <div class="arrow">←</div>
+        <div class="arrow">→</div>
         <img src="images/Necklace_of_anguish.webp" alt="necklace of anguish">
-        <div class="arrow">←</div>
+        <div class="arrow">→</div>
         <div class="multiple">
             <img src="images/Bandos_chestplate.webp" alt="bandos chestplate">
             <img src="images/Bandos_tassets.webp" alt="bandos tassets">
             <img src="images/Bandos_godsword.webp" alt="bandos godsword">
         </div>
-        <div class="arrow">←</div>
+        <div class="arrow">→</div>
         <div class="multiple">
             <img src="images/Amulet_of_torture.webp" alt="amulet of torture">
             <img src="images/Tormented_bracelet.webp" alt="tormented bracelet">
             <img src="images/Zamorakian_hasta.webp" alt="zamorakian hasta">
             <img src="images/Warped_sceptre_(uncharged).webp" alt="warped sceptre">
         </div>
-        <div class="arrow">←</div>
+        <div class="arrow">→</div>
         <div class="multiple">
             <img src="images/Voidwaker.webp" alt="voidwaker">
             <img src="images/Dragon_pickaxe.webp" alt="dragon pickaxe">
         </div>
-        <div class="arrow">←</div>
+        <div class="arrow">→</div>
         <div class="multiple">
             <img src="images/Osmumten's_fang.webp" alt="osmumten's fang">
             <img src="images/Thread_of_elidinis.webp" alt="thread of elidinis">
             <img src="images/Lightbearer.webp" alt="lightbearer">
         </div>
-        <div class="arrow">←</div>
+        <div class="arrow">→</div>
         <div class="multiple">
             <img src="images/Rigour.webp" alt="rigour">
             <img src="images/Augury.png" alt="augury">
         </div>
-        <div class="arrow">←</div>
+        <div class="arrow">→</div>
         <img src="images/Ring_of_suffering_(ri).webp" alt="ring of suffering">
-        <div class="arrow">←</div>
+        <div class="arrow">→</div>
         <img src="images/Toxic_blowpipe.webp" alt="toxic blowpipe">
-        <div class="arrow">←</div>
+        <div class="arrow">→</div>
         <img src="images/Infernal_cape.webp" alt="infernal cape">
-<<<<<<< HEAD
-=======
-        <div class="arrow">→</div>
->>>>>>> 8e7c9c59
         <img src="images/Ghommal's_hilt_4.webp" alt="ghommal's hilt 4">
         <div class="arrow">→</div>
         <div class="multiple">
